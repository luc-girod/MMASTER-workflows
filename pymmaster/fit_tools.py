from __future__ import print_function
import os
import sys
import time
os.environ["OMP_NUM_THREADS"] = "1"  # export OMP_NUM_THREADS=4
os.environ["OPENBLAS_NUM_THREADS"] = "1"  # export OPENBLAS_NUM_THREADS=4
os.environ["MKL_NUM_THREADS"] = "1"  # export MKL_NUM_THREADS=6
os.environ["VECLIB_MAXIMUM_THREADS"] = "1"  # export VECLIB_MAXIMUM_THREADS=4
os.environ["NUMEXPR_NUM_THREADS"] = "1"  # export NUMEXPR_NUM_THREADS=6
import numpy as np
import gdal
import xarray as xr
import matplotlib.pylab as plt
import multiprocessing as mp
from itertools import chain
from scipy import stats
from scipy.interpolate import interp1d
from scipy.ndimage import filters
from skimage.morphology import disk
from sklearn.linear_model import LinearRegression
from sklearn.gaussian_process import GaussianProcessRegressor
from sklearn.gaussian_process.kernels import RBF, ConstantKernel as C, RationalQuadratic as RQ, ExpSineSquared as ESS
from numba import jit
from llc import jit_filter_function
from pybob.GeoImg import GeoImg
from pybob.image_tools import create_mask_from_shapefile
from pymmaster.stack_tools import create_crs_variable, create_nc
from pybob.ddem_tools import nmad
from warnings import filterwarnings

filterwarnings('ignore')


def get_stack_mask(maskshp, ds):
    npix_y, npix_x = ds['z'][0].shape
    dx = np.round((ds.x.max().values - ds.x.min().values) / float(npix_x))
    dy = np.round((ds.y.min().values - ds.y.max().values) / float(npix_y))

    newgt = (ds.x.min().values - 0, dx, 0, ds.y.max().values - 0, 0, dy)

    drv = gdal.GetDriverByName('MEM')
    dst = drv.Create('', npix_x, npix_y, 1, gdal.GDT_Float32)

    sp = dst.SetProjection(ds.crs.spatial_ref)
    sg = dst.SetGeoTransform(newgt)

    wa = dst.GetRasterBand(1).WriteArray(ds['z'][0].values)
    md = dst.SetMetadata({'Area_or_point': 'Point'})
    del wa, sg, sp, md

    img = GeoImg(dst)
    mask = create_mask_from_shapefile(img, maskshp)
    return mask

def vgm_1d(t_vals,detrend_elev,lag_cutoff,tstep=0.25):

    # 1D variogram: inspired by http://connor-johnson.com/2014/03/20/simple-kriging-in-python/

    def SVh(P, h, bw):
        # empirical variogram for a single lag
        pd = np.abs(np.subtract.outer(P[:,0], P[:,0]))
        N = pd.shape[0]
        Z = list()
        for i in range(N):
            for j in range(i + 1, N):
                if (pd[i, j] >= h - bw) and (pd[i, j] <= h + bw):
                    Z.append((P[i, 1] - P[j, 1]) ** 2.0)
        if len(Z)>0:
            return np.nansum(Z) / (2.0 * len(Z)), len(Z)
        else:
            return np.nan, 0

    def SV(P, hs, bw):
        # empirical variogram for a collection of lags
        sv = list()
        p = list()
        for h in hs:
            ph, svh = SVh(P, h, bw)
            sv.append(svh)
            p.append(ph)
        sv = [[p[i], sv[i]] for i in range(len(hs))]
        return np.array(sv).T

    ind_valid = ~np.isnan(detrend_elev)
    sample = np.column_stack((t_vals[ind_valid], detrend_elev[ind_valid]))

    #might need interp1d here, or sort the removing of zeros in SV
    hs = np.arange(0, lag_cutoff, tstep)
    sv = SV(sample, hs, tstep)

    return sv

def estimate_vgm(fn_stack,sampmask,nsamp=10000,tstep=0.25,lag_cutoff=None,min_obs=8):

    # estimate 1D variogram for multiple pixels: random sampling within mask

    # load filtered stack
    ds = xr.open_dataset(fn_stack)
    # ds.load()
    ds_arr = ds.variables['z'].values

    # rasterize mask
    mask = get_stack_mask(sampmask, ds)

    # count number of valid temporal observation for each pixel
    nb_arr = np.nansum(~np.isnan(ds_arr),axis=0)
    mask = (mask & np.array(nb_arr>=min_obs))

    # sample a subset
    max_samp = np.count_nonzero(mask)
    index = np.where(mask)
    final_nsamp = min(max_samp,nsamp)
    subset = np.random.choice(max_samp,final_nsamp,replace=False)
    index_subset=(index[0][subset],index[1][subset])
    mask_subset = np.zeros(np.shape(mask),dtype=np.bool)
    mask_subset[index_subset] = True

    ds_samp = ds_arr[:, mask_subset]
    t_vals = ds['time'].values

    y0 = t_vals[0].astype('datetime64[D]').astype(object).year
    y1 = t_vals[-1].astype('datetime64[D]').astype(object).year + 1.1
    total_delta = np.datetime64('{}-01-01'.format(int(y1))) - np.datetime64('{}-01-01'.format(int(y0)))
    ftime_delta = np.array([t - np.datetime64('{}-01-01'.format(int(y0))) for t in t_vals])
    t_scale = (ftime_delta / total_delta) * (int(y1) - y0)

    if lag_cutoff is None:
        lag_cutoff = np.max(t_scale) - np.min(t_scale)

    lags = np.arange(0, lag_cutoff, tstep) + 0.5*tstep

    vdata=np.zeros((len(lags),final_nsamp))
    pdata=np.zeros((len(lags),final_nsamp))

    for i in np.arange(final_nsamp):
        sv = vgm_1d(t_scale, ds_samp[:,i].flatten(),lag_cutoff,tstep=tstep)
        vdata[:,i]=sv[0]
        pdata[:,i]=sv[1]

    ptot = np.nansum(pdata,axis=1)

    vmean = np.nansum(vdata * pdata,axis=1) / ptot
    #this is the std in between pixels, not accounting for the number of pairwise observation for each
    vstd = np.nanstd(vdata,axis=1)

    return lags, vmean, vstd

def plot_vgm(lags,vmean,vstd):

    fig, ax = plt.subplots(1)
    ax.plot(lags, vmean, lw=2, label='mean', color='blue')
    ax.fill_between(lags, vmean + vstd, vmean - vstd, facecolor='blue', alpha=0.5)
    ax.set_title('Variogram: ')
    ax.set_xlabel('Lag [year]')
    ax.set_ylabel('Semivariance [$\mu$ $\pm \sigma$]')
    ax.legend(loc='lower left')
    ax.grid()
    # plt.savefig(fn_fig, dpi=600)
    plt.show()

def parse_epsg(wkt):
    return int(''.join(filter(lambda x: x.isdigit(), wkt.split(',')[-1])))


def ols_matrix(X, Y, conf_interv=0.68, conf_slope=0.68):
    # perform independent OLS matricially for optimal processing time
    # inspired from: https://en.wikipedia.org/wiki/Simple_linear_regression#Normality_assumption
    # and https://fr.wikipedia.org/wiki/M%C3%A9thode_des_moindres_carr%C3%A9s
    x = X * 1.0
    y = Y * 1.0

    x[np.isnan(y)] = np.nan  # check for NaNs
    y[np.isnan(x)] = np.nan  # check for NaNs

    moy_X = np.nanmean(x, axis=0)
    moy_Y = np.nanmean(y, axis=0)

    mat_cross_product = (x - moy_X) * (y - moy_Y)
    sum_mat_cross_product = np.nansum(mat_cross_product, axis=0)

    mat_X_squared = (x - moy_X) ** 2
    sum_mat_X_squared = np.nansum(mat_X_squared, axis=0)

    beta1 = sum_mat_cross_product / sum_mat_X_squared
    beta0 = moy_Y - beta1 * moy_X

    # confidence interval
    alpha_interv = 1. - conf_interv
    alpha_slope = 1. - conf_slope

    Y_pred = beta1 * x + beta0
    n = np.sum(~np.isnan(x), axis=0)
    SSX = sum_mat_X_squared
    SXY = np.sqrt(np.nansum((y - Y_pred) ** 2, axis=0) / (n - 2))
    SE_slope = SXY / np.sqrt(SSX)
    hi = 1. / n + (x - moy_X) ** 2 / SSX

    # quantile of student's t distribution for p=1-alpha/2
    q_interv = stats.t.ppf(1. - alpha_interv / 2, n - 2)
    q_slope = stats.t.ppf(1. - alpha_slope / 2, n - 2)

    # upper and lower CI:
    dy = q_interv * SXY * np.sqrt(hi)
    Yl = Y_pred - dy
    Yu = Y_pred + dy

    # incert on slope
    incert_slope = q_slope * SE_slope

    return beta1, beta0, incert_slope, Yl, Yu


def wls_matrix(x, y, w, conf_interv=0.68, conf_slope=0.68):
    # perform independent WLS matricially for optimal processing time

    X = x * 1.0
    Y = y * 1.0
    W = w * 1.0

    Y[np.isnan(W) | np.isnan(X)] = np.nan  # check for NaNs
    X[np.isnan(W) | np.isnan(Y)] = np.nan  # check for NaNs
    W[np.isnan(Y) | np.isnan(X)] = np.nan  # check for NaNs

    sum_w = np.nansum(W, axis=0)
    moy_X_w = np.nansum(X * W, axis=0) / sum_w
    moy_Y_w = np.nansum(Y * W, axis=0) / sum_w

    mat_cross_product = W * (X - moy_X_w) * (Y - moy_Y_w)
    sum_mat_cross_product = np.nansum(mat_cross_product, axis=0)

    mat_X_squared = W * (X - moy_X_w) ** 2
    sum_mat_X_squared = np.nansum(mat_X_squared, axis=0)

    beta1 = sum_mat_cross_product / sum_mat_X_squared
    beta0 = moy_Y_w - beta1 * moy_X_w

    # confidence interval
    alpha_interv = 1. - conf_interv
    alpha_slope = 1. - conf_slope

    Y_pred = beta1 * X + beta0
    n = np.sum(~np.isnan(X), axis=0)
    SSX = sum_mat_X_squared
    SXY = np.sqrt(np.nansum(W * (Y - Y_pred) ** 2, axis=0) / (n - 2))
    SE_slope = SXY / np.sqrt(SSX)
    hi = 1. / n + W * (X - moy_X_w) ** 2 / SSX

    # quantile of student's t distribution for p=1-alpha/2
    q_interv = stats.t.ppf(1. - alpha_interv / 2, n - 2)
    q_slope = stats.t.ppf(1. - alpha_slope / 2, n - 2)

    # get the upper and lower CI:
    dy = q_interv * SXY * np.sqrt(hi)
    Yl = Y_pred - dy
    Yu = Y_pred + dy

    # calculate incert on slope
    incert_slope = q_slope * SE_slope

    return beta1, beta0, incert_slope, Yl, Yu


def interp_data(t, y, sig, interp_t):
    y_ = interp1d(t, y)
    s_ = interp1d(t, sig)
    return y_(interp_t), s_(interp_t)


def detrend(t_vals, data, ferr):
    n_out = 1
    while n_out > 0:
        reg = LinearRegression().fit(t_vals.reshape(-1, 1), data.reshape(-1, 1))

        trend = reg.predict(t_vals.reshape(-1, 1)).squeeze()
        std_nmad_rat = np.std(data - trend) / nmad(data - trend)
        if std_nmad_rat > 20:
            isin = np.abs(data - trend) < 4 * nmad(data - trend)
        else:
            isin = np.abs(data - trend) < 4 * np.std(data - trend)
        n_out = np.count_nonzero(~isin)

        data = data[isin]
        t_vals = t_vals[isin]
        ferr = ferr[isin]

    return reg


<<<<<<< HEAD
    # TODO: add option to filter data only?
=======
def iterative_gpr(time_vals, data_vals, err_vals, time_pred, opt=False, kernel=None):
    # TODO: we're doing this for millions (hell billions) of pixels, I think we should put aside the learning
    #  aspect of GPR for each pixel and only use the determinist aspect focusing on pre-defined kernels (GPR without
    #  training is equivalent to kriging). We define kernels based on prior knowledge of all the data (and not each pixel):
    #  DEM measurement error (RMSE) + variability in the regions (modelling long range varios=kernels: seasonality + linearity)?
    #  also probably more robust when data is scarce on some pixels...
    #  SAVES 100x the computing time
    #  problem is estimating the generic covariances: R is practical but Python... I'll look at the pygeostat developping lib
    #  thus I've put as default: opt=False -> optimizer = None
>>>>>>> ceb13355
    if opt:
        optimizer = 'fmin_l_bfgs_b'
        n_restarts_optimizer = 9
    else:
        optimizer = None
        n_restarts_optimizer = 0

    if kernel is None:
        k1 = C(2.0, (1e-2, 1e2)) * RBF(10, (5, 30))  # other kernels to try to add here?
        k2 = C(1.0, (1e-2, 1e2)) * RBF(1, (1, 5))
        k3 = C(10, (1e-3, 1e3)) * RQ(length_scale=30, length_scale_bounds=(30, 1e3))
        kernel = k1 + k2 + k3

        # if we do without training, we don't care about bounds, simplifies the expressions:
        # short seasonality departure with a periodic kernel of 1 year
        # k1 = C(5) * ESS(1,1)

        # long departure from linearity with a RQK
        # k2 = RQ(30)
        # kernel = k1 + k2

    # initializing
    n_out = 1
    niter = 0

    num_finite = data_vals.size
    good_vals = np.isfinite(data_vals)

    while n_out > 0 and num_finite > 2 and niter < 3:
        # if we remove a linear trend, normalize_y should be false...
        gp = GaussianProcessRegressor(kernel=kernel, optimizer=optimizer, n_restarts_optimizer=n_restarts_optimizer,
                                      alpha=err_vals[good_vals], normalize_y=False)
        gp.fit(time_vals[good_vals].reshape(-1, 1), data_vals[good_vals].reshape(-1, 1))
        y_pred, sigma = gp.predict(time_pred.reshape(-1, 1), return_std=True)
        y_, s_ = interp_data(time_pred, y_pred.squeeze(), sigma.squeeze(), time_vals)
        z_score = np.abs(data_vals - y_) / s_
        isin = z_score < 4
        n_out = np.count_nonzero(~isin)

        data_vals[~isin] = np.nan
        time_vals[~isin] = np.nan
        err_vals[~isin] = np.nan

        good_vals = np.isfinite(data_vals)
        num_finite = np.count_nonzero(good_vals)
        niter += 1

    if num_finite <= 2:
        y_pred = np.nan * np.zeros(time_pred.shape)
        sigma = np.nan * np.zeros(time_pred.shape)
        z_score = np.nan * np.zeros(data_vals.shape)
    return y_pred.squeeze(), sigma.squeeze(), z_score, good_vals


# TODO: think we should merge this one with iterative gpr
def gpr(data, t_vals, uncert, opt=False, kernel=None, tstep=0.25):
    y0 = t_vals[0].astype('datetime64[D]').astype(object).year
    y1 = t_vals[-1].astype('datetime64[D]').astype(object).year + 1.1
    t_pred = np.arange(y0, y1, tstep) - y0

    # changed to be consistent with new return (not concatenated)
    if np.count_nonzero(np.isfinite(data)) < 2:
        y_pred = np.nan * np.zeros(t_pred.shape)
        sigma = np.nan * np.zeros(t_pred.shape)
        z_score = np.nan * np.zeros(t_pred.shape)
        good_vals = np.isfinite(np.nan * np.zeros(t_pred.size))
        return y_pred, sigma, z_score, good_vals

    ftime = t_vals[np.isfinite(data)]
    fdata = data[np.isfinite(data)]
    ferr = uncert[np.isfinite(data)]
    total_delta = np.datetime64('{}-01-01'.format(int(y1))) - np.datetime64('{}-01-01'.format(int(y0)))

    ftime_delta = np.array([t - np.datetime64('{}-01-01'.format(int(y0))) for t in ftime])
    t_scale = (ftime_delta / total_delta) * (int(y1) - y0)

    try:
        # TODO: need to include the detrending in the iterative gpr fitting/filtering, first linear fit might be heavily biased?
        # try to remove a linear fit from the data before we fit, then add it back in when we're done.
        reg = detrend(t_scale, fdata, ferr)
    except:
        y_pred = np.nan * np.zeros(t_pred.shape)
        sigma = np.nan * np.zeros(t_pred.shape)
        z_score = np.nan * np.zeros(fdata.shape)
        good_vals = np.isfinite(np.nan * np.zeros(fdata.size))
        return y_pred, sigma, z_score, good_vals

    fdata = fdata - reg.predict(t_scale.reshape(-1, 1)).squeeze()
    l_trend = reg.predict(t_pred.reshape(-1, 1)).squeeze()

    # std_nmad_rat = np.std(fdata) / nmad(fdata)
    # if std_nmad_rat > 20:
    #    isout = np.abs(fdata) > 10 * nmad(fdata) 
    # else:
    #    isout = np.abs(fdata) > 4 * np.std(fdata) 

    # fdata = fdata[~isout]
    # t_scale = t_scale[~isout]
    # ferr = ferr[~isout]

    y_pred, sigma, z_score, good_vals = iterative_gpr(t_scale, fdata, ferr, t_pred, opt=opt, kernel=kernel)
    return y_pred + l_trend, sigma, z_score, good_vals


def ls(subarr, t_vals, uncert, weigh, filt_ls=False, conf_filt=0.99):
    T, Y, X = subarr.shape

    z_mat = subarr.reshape(T, Y * X)
    t_mat = np.array([t_vals, ] * Y * X).T
    if weigh:
        w_mat = np.array([1. / uncert ** 2, ] * Y * X).T

    if filt_ls:
        if weigh:
            yl, yu = wls_matrix(t_mat, z_mat, w_mat, conf_interv=conf_filt)[3:5]
        else:
            yl, yu = ols_matrix(t_mat, z_mat, conf_interv=conf_filt)[3:5]

        z_mat[z_mat < yl] = np.nan
        z_mat[z_mat > yu] = np.nan

    if weigh:
        beta1, _, incert_slope = wls_matrix(t_mat, z_mat, w_mat)[0:3]
    else:
        beta1, _, incert_slope = ols_matrix(t_mat, z_mat)[0:3]

    date_min = np.nanmin(t_mat, axis=0)
    date_max = np.nanmax(t_mat, axis=0)
    nb_trend = (~np.isnan(z_mat)).sum(axis=0)

    filter_less_2_DEMs = nb_trend <= 2
    beta1[filter_less_2_DEMs] = np.nan
    incert_slope[filter_less_2_DEMs] = np.nan

    slope = np.reshape(beta1, (Y, X))
    slope_sig = np.reshape(incert_slope, (Y, X))
    nb_dem = np.reshape(nb_trend, (Y, X))
    date_min = np.reshape(date_min, (Y, X))
    date_max = np.reshape(date_max, (Y, X))

    outarr = np.concatenate((slope, slope_sig, nb_dem, date_min, date_max), axis=0)

    return outarr


@jit
def gpr_wrapper(argsin):
    subarr, i, t_vals, uncert, new_t, opt, kernel, tstep = argsin
    start = time.time()
    Y, X = subarr[0].shape
    outarr = np.nan * np.zeros((new_t * 2, Y, X))
    # pixel by pixel
    for x in range(X):
        for y in range(Y):
            tmp_y, tmp_sig = gpr(subarr[:, y, x], t_vals, uncert, opt=opt, kernel=kernel, tstep=tstep)[0:2]
            out = np.concatenate((tmp_y, tmp_sig), axis=0)
            outarr[:, y, x] = out
    elaps = time.time() - start
    print('Done with block {}, elapsed time {}.'.format(i, elaps))
    return outarr


@jit
def ls_wrapper(argsin):
    subarr, i, t_vals, uncert, weigh = argsin
    start = time.time()

    # matrix
    outarr = ls(subarr, t_vals, uncert, weigh)

    elaps = time.time() - start
    print('Done with block {}, elapsed time {}.'.format(i, elaps))
    return outarr


def splitter(img, nblocks, overlap=0):
    split1 = np.array_split(img, nblocks[0], axis=1)
    split2 = [np.array_split(im, nblocks[1], axis=2) for im in split1]
    olist = [np.copy(a) for a in list(chain.from_iterable(split2))]
    return olist


def stitcher(outputs, nblocks, overlap=0):
    stitched = []
    if np.array(nblocks).size == 1:
        nblocks = np.array([nblocks, nblocks])
    for i in range(nblocks[0]):
        stitched.append(outputs[i * nblocks[1]])
        for j in range(1, nblocks[1]):
            outind = j + i * nblocks[1]
            stitched[i] = np.concatenate((stitched[i], outputs[outind]), axis=2)
    return np.concatenate(tuple(stitched), axis=1)


def cube_to_stack(ds, ds_arr, y0, nice_fit_t, out_cube, fit_t, outfile, method, clobber=False):
    # TODO: probably a cleaner way to write this without having to call ds + ds_arr, nice_fit_t + y0 + fit_t here to copy shapes...

    if outfile is None:
        outfile = 'fit_' + method + '.nc'

    fit_cube = out_cube[:fit_t.size, :, :]
    sig_cube = out_cube[fit_t.size:, :, :]

    nco, to, xo, yo = create_nc(ds_arr[0], outfile=outfile,
                                clobber=clobber, t0=np.datetime64('{}-01-01'.format(y0)))
    create_crs_variable(parse_epsg(ds['crs'].spatial_ref), nco)

    x, y = ds['x'].values, ds['y'].values
    xo[:] = x
    yo[:] = y
    to[:] = nice_fit_t

    zo = nco.createVariable('z', 'f4', ('time', 'y', 'x'), fill_value=-9999)
    zo.units = 'meters'
    zo.long_name = 'Fit elevation above WGS84 ellipsoid'
    zo.grid_mapping = 'crs'
    zo.coordinates = 'x y'
    zo.set_auto_mask(True)

    zo[:] = fit_cube

    fzo = nco.createVariable('z_ci', 'f4', ('time', 'y', 'x'), fill_value=-9999)
    fzo.units = 'meters'
    fzo.long_name = '68% confidence interval for elevation fit.'
    fzo.grid_mapping = 'crs'
    fzo.coordinates = 'x y'
    fzo.set_auto_mask(True)

    fzo[:] = sig_cube

    nco.close()


def arr_to_img(ds, out_arr, outfile, method):
    if outfile is None:
        outfile_fit = 'fit_' + method + '_dh.tif'
        outfile_sig = 'fit_' + method + '_err.tif'
        outfile_nb = 'fit_' + method + '_nb.tif'
        outfile_dmin = 'fit_' + method + '_dmin.tif'
        outfile_dmax = 'fit_' + method + '_dmax.tif'
    else:
        outfile_fit = os.path.join(os.path.dirname(outfile),
                                   os.path.splitext(os.path.basename(outfile))[0] + '_dh.tif')
        outfile_sig = os.path.join(os.path.dirname(outfile),
                                   os.path.splitext(os.path.basename(outfile))[0] + '_err.tif')
        outfile_nb = os.path.join(os.path.dirname(outfile),
                                  os.path.splitext(os.path.basename(outfile))[0] + '_nb.tif')
        outfile_dmin = os.path.join(os.path.dirname(outfile),
                                    os.path.splitext(os.path.basename(outfile))[0] + '_dmin.tif')
        outfile_dmax = os.path.join(os.path.dirname(outfile),
                                    os.path.splitext(os.path.basename(outfile))[0] + '_dmax.tif')

    fit_arr = out_arr[1, :, :]
    sig_arr = out_arr[2, :, :]
    nb_arr = out_arr[3, :, :]
    dmin_arr = out_arr[4, :, :]
    dmax_arr = out_arr[5, :, :]

    # TODO: I don't get how you go from stack back to GeoImg easily yet
    # arr = geoimg(ds)

    # arr.img = fit_arr
    # arr.write(outfile_fit)
    # arr.img = sig_arr
    # arr.write(outfile_sig)
    # arr.img = nb_arr
    # arr.write(outfile_nb)
    # arr.img = dmin_arr
    # arr.write(outfile_dmin)
    # arr.img = dmax_arr
    # arr.write(outfile_dmax)


def create_circular_mask(h, w, center=None, radius=None):
    if center is None:  # use the middle of the image
        center = [int(w / 2), int(h / 2)]
    if radius is None:  # use the smallest distance between the center and image walls
        radius = min(center[0], center[1], w - center[0], h - center[1])

    Y, X = np.ogrid[:h, :w]
    dist_from_center = np.sqrt((X - center[0]) ** 2 + (Y - center[1]) ** 2)

    mask = dist_from_center <= radius
    return mask


def filter_ref(ds_arr, ref_dem, cutoff_kern_size=5000, cutoff_thr=100.):

    @jit_filter_function
    def nanmax(a):
        return np.nanmax(a)

    @jit_filter_function
    def nanmin(a):
        return np.nanmin(a)
    # here we assume that the reference DEM is a "clean" post-processed DEM, filtered with QA for low confidence outliers
    # minimum/maximum elevation in circular surroundings based on reference DEM

    ref_arr = ref_dem.img
    res = ref_dem.dx

    rad = int(np.floor(cutoff_kern_size / res))
    max_arr = filters.generic_filter(ref_arr, nanmax, footprint=disk(rad))
    min_arr = filters.generic_filter(ref_arr, nanmin, footprint=disk(rad))

    for i in range(ds_arr.shape[0]):
        ds_arr[i, np.logical_or(ds_arr[i, :] > (max_arr + cutoff_thr), ds_arr[i, :] < (min_arr - cutoff_thr))] = np.nan

    # TODO: add rough kernel temporal filtering based on maximum dh in a median-filtered first linear fit?

    return ds_arr

<<<<<<< HEAD
#TODO: add option to do filtering only? or save after filtering, before fitting?
def fit_stack(fn_stack,fn_ref_dem=None,inc_mask=None,nproc=1,method='gpr',opt_gpr=False,kernel=None,cutoff_trange=None,tstep=0.25,outfile=None,clobber=False):
=======
>>>>>>> ceb13355

def fit_stack(fn_stack, fn_ref_dem=None, inc_mask=None, nproc=1, method='gpr', opt_gpr=False, kernel=None,
              cutoff_trange=None, tstep=0.25, outfile=None, clobber=False):
    """
    Given a netcdf stack of DEMs, perform temporal fitting with uncertainty propagation

    :param fn_stack: Filename for input netcdf file
    :param fn_ref_dem: Filename for input reference DEM (maybe we change that to a footprint shapefile to respect your original structure?)
    :param inc_mask: Optional inclusion mask
    :param nproc: Number of cores for multiprocessing [1]
    :param method: Fitting method, currently supported: Gaussian Process Regression "gpr", Ordinary Least Squares "ols" and Weighted Least Squares "wls" ["gpr"]
    :param opt_gpr: Run learning optimization in the GPR fitting [False]
    :param kernel: Kernel
    :param cutoff_trange: Temporal range to fit
    :param tstep: Temporal step for fitted stack [0.25 year]
    :param outfile: Path to outfile
    :param clobber: overwrite output file [False]
    :return:
    """

    print('Reading dataset: ' + fn_stack)

    # TODO: taking AGES to read with the chunks sizes, what's up with that? even when writting chunked nc files in stack_tools :(
    # we are already chunking manually (split/stitch) below so let's leave chunking aside for now

    # ds = xr.open_dataset(fn_stack, chunks={'x': 100, 'y': 100})
    ds = xr.open_dataset(fn_stack)
    # ds.load()
    ds_arr = ds.variables['z'].values

    if inc_mask is not None:
        land_mask = get_stack_mask(inc_mask, ds)
        ds_arr[:, ~land_mask] = np.nan

    print('Filtering...')
    keep_vals = ds['uncert'].values < 25
    t_vals = ds['time'].values[keep_vals]
    uncert = ds['uncert'].values[keep_vals]
    ds_arr = ds_arr[keep_vals, :, :]

    # minimum/maximum elevation on Earth
    ds_arr[np.logical_or(ds_arr < -400, ds_arr > 8900)] = np.nan

    if fn_ref_dem is not None:
        ref_dem = GeoImg(fn_ref_dem)
        ds_arr = filter_ref(ds_arr, ref_dem)

    print('Converting time data')
    y0 = t_vals[0].astype('datetime64[D]').astype(object).year
    y1 = t_vals[-1].astype('datetime64[D]').astype(object).year + 1.1
    fit_t = np.arange(y0, y1, 0.25) - y0
    nice_fit_t = [np.timedelta64(int(d), 'D').astype(int) for d in np.round(fit_t * 365.2524)]

    print('Fitting with method: ' + method)

    if nproc == 1:
        print('Processing with 1 core...')
        if method == 'gpr':
            out_cube = gpr_wrapper((ds_arr, 0, t_vals, uncert, fit_t.size), opt_gpr, kernel, tstep)
            cube_to_stack(ds, ds_arr, y0, nice_fit_t, out_cube, fit_t, outfile=outfile, method=method, clobber=clobber)
        elif method in ['ols', 'wls']:
            if method == 'ols':
                weig = False
            else:
                weig = True
            out_arr = ls_wrapper((ds_arr, 0, t_vals, uncert, fit_t.size), weig)
            arr_to_img(ds, out_arr, outfile=outfile, method=method)
        else:
            print('Method must be gpr, ols or wls.')
            sys.exit()

    else:
        print('Processing with ' + str(nproc) + ' cores...')
        # now, try to figure out the nicest way to break up the image, given the number of processors
        # there has to be a better way than this... i'll look into it

        # n_x_tiles = np.ceil(ds['x'].shape[0] / 10).astype(int)  # break it into 10x10 tiles
        # n_y_tiles = np.ceil(ds['y'].shape[0] / 10).astype(int)
        n_x_tiles = 8
        n_y_tiles = 8
        pool = mp.Pool(nproc, maxtasksperchild=1)
        split_arr = splitter(ds_arr, (n_y_tiles, n_x_tiles))

        if method == 'gpr':
            argsin = [(s, i, np.copy(t_vals), np.copy(uncert), np.copy(fit_t.size), opt_gpr, kernel, tstep) for i, s in
                      enumerate(split_arr)]
            outputs = pool.map(gpr_wrapper, argsin, chunksize=1)
            out_cube = stitcher(outputs, (n_y_tiles, n_x_tiles))
            pool.close()
            pool.join()

            cube_to_stack(ds, ds_arr, y0, nice_fit_t, out_cube, fit_t, outfile=outfile, method=method, clobber=clobber)

        elif method in ['ols', 'wls']:
            if method == 'ols':
                weig = False
            else:
                weig = True
            argsin = [(s, i, np.copy(t_vals), np.copy(uncert), weig) for i, s in
                      enumerate(split_arr)]
            outputs = pool.map(ls_wrapper, argsin, chunksize=1)
            out_arr = stitcher(outputs, (n_y_tiles, n_x_tiles))
            pool.close()
            pool.join()

            arr_to_img(ds, out_arr, outfile=outfile, method=method)
        else:
            print('Method must be gpr, ols or wls.')
            sys.exit()<|MERGE_RESOLUTION|>--- conflicted
+++ resolved
@@ -30,7 +30,6 @@
 
 filterwarnings('ignore')
 
-
 def get_stack_mask(maskshp, ds):
     npix_y, npix_x = ds['z'][0].shape
     dx = np.round((ds.x.max().values - ds.x.min().values) / float(npix_x))
@@ -286,19 +285,7 @@
     return reg
 
 
-<<<<<<< HEAD
-    # TODO: add option to filter data only?
-=======
 def iterative_gpr(time_vals, data_vals, err_vals, time_pred, opt=False, kernel=None):
-    # TODO: we're doing this for millions (hell billions) of pixels, I think we should put aside the learning
-    #  aspect of GPR for each pixel and only use the determinist aspect focusing on pre-defined kernels (GPR without
-    #  training is equivalent to kriging). We define kernels based on prior knowledge of all the data (and not each pixel):
-    #  DEM measurement error (RMSE) + variability in the regions (modelling long range varios=kernels: seasonality + linearity)?
-    #  also probably more robust when data is scarce on some pixels...
-    #  SAVES 100x the computing time
-    #  problem is estimating the generic covariances: R is practical but Python... I'll look at the pygeostat developping lib
-    #  thus I've put as default: opt=False -> optimizer = None
->>>>>>> ceb13355
     if opt:
         optimizer = 'fmin_l_bfgs_b'
         n_restarts_optimizer = 9
@@ -611,12 +598,6 @@
 
     return ds_arr
 
-<<<<<<< HEAD
-#TODO: add option to do filtering only? or save after filtering, before fitting?
-def fit_stack(fn_stack,fn_ref_dem=None,inc_mask=None,nproc=1,method='gpr',opt_gpr=False,kernel=None,cutoff_trange=None,tstep=0.25,outfile=None,clobber=False):
-=======
->>>>>>> ceb13355
-
 def fit_stack(fn_stack, fn_ref_dem=None, inc_mask=None, nproc=1, method='gpr', opt_gpr=False, kernel=None,
               cutoff_trange=None, tstep=0.25, outfile=None, clobber=False):
     """
