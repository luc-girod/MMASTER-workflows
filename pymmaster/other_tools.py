--- conflicted
+++ resolved
@@ -160,7 +160,6 @@
 
     return lat, lon
 
-<<<<<<< HEAD
 def latlon_to_SRTMGL1_naming(lat,lon):
 
     if lat<0:
@@ -177,11 +176,8 @@
 
     return tile_name
 
+
 def latlon_to_UTM(lat,lon):
-=======
->>>>>>> 6f41ea9f
-
-def latlon_to_UTM(lat, lon):
     # utm module excludes regions south of 80°S and north of 84°N, unpractical for global vector manipulation
     # utm_all = utm.from_latlon(lat,lon)
     # utm_nb=utm_all[2]
@@ -247,13 +243,9 @@
     return poly
 
 
-<<<<<<< HEAD
-    #create a regularly spaced extent in a utm zone, with 1 overlapping pixel on the edges for reprojections
+#create a regularly spaced extent in a utm zone, with 1 overlapping pixel on the edges for reprojections
+def niceextent_utm_latlontile(tile_name, utm_zone, gsd):
     poly = poly_utm_latlontile(tile_name,utm_zone)
-=======
-def niceextent_utm_latlontile(tile_name, utm_zone, gsd):
-    poly = poly_utm_latlontile(tile_name, utm_zone)
->>>>>>> 6f41ea9f
     xmin, ymin, xmax, ymax = extent_from_poly(poly)
 
     xmin = xmin - xmin % gsd - gsd
@@ -284,7 +276,6 @@
 
     return ds
 
-<<<<<<< HEAD
 def latlontile_nodatamask(geoimg,tile_name):
 
     #create latlon tile polygon in utm projection
@@ -295,19 +286,8 @@
     srs.ImportFromEPSG(4326)
     #put in a memory vector
     ds_shp = create_mem_shp(poly,srs)
-=======
-
-def latlontile_nodatamask(geoimg, tile_name, utm_zone):
-    # create latlon tile polygon in utm projection
-    poly = poly_utm_latlontile(tile_name, utm_zone)
-    srs = osr.SpatialReference()
-    srs.ImportFromEPSG(epsg_from_utm(utm_zone))
-    # put in a memory vector
-    ds_shp = create_mem_shp(poly, srs)
 
     return geoimg_mask_on_feat_shp_ds(ds_shp, geoimg)
->>>>>>> 6f41ea9f
-
 
 def poly_from_coords(list_coord):
     # creating granule polygon
@@ -320,15 +300,12 @@
 
     return poly
 
-<<<<<<< HEAD
 def get_poly_centroid(poly):
     centroid = poly.Centroid()
 
     center_lon, center_lat, _ = centroid.GetPoint()
 
     return center_lon, center_lat
-=======
->>>>>>> 6f41ea9f
 
 def extent_rast(raster_in):
     ds = gdal.Open(raster_in, gdalconst.GA_ReadOnly)
