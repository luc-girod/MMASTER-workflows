#!/bin/bash
# post-process everything output from MicMac into nice files to use:
#	- masked DEM
#	- hillshade
#	- georeferenced orthophoto
#	- footprints of DEMs (can use to clip edges, for example)
# use: bash PostProcessMicMac.sh utm_zone,
#	where utm_zone has the form ""6 +north" for the projection used in processing.
utm_set=0
sub_set=0
while getopts "z:d:h" opt; do
  case $opt in
    h)
      echo "Post-process outputs from MMASTER into nice files to use."
      echo "usage: PostProcessMicMac.sh -z 'UTMZONE' -h"
      echo "    -z UTMZONE  : UTM Zone of area of interest. Takes form 'NN +north(south)'"
      echo "    -d SUBDIR   : Subfolder(s) where MMASTER outputs are written. If not set, looks for folders of form AST_L1A..."
      echo "    -h          : displays this message and exits."
      echo " "
      exit 0
      ;;
    z)
      UTM=$OPTARG
      utm_set=1
      ;;
    d)
      subList+=("$OPTARG")
      sub_set=1
      ;;
    \?)
      echo "RunMicMacAster.sh: Invalid option: -$OPTARG" >&2
      exit 1
      ;;
    :)
      echo "RunMicMacAster.sh: Option -$OPTARG requires an argument." >&2
      exit 1
      ;;
  esac
done

if [ $utm_set -eq 0 ]; then
      echo "Error: UTM Zone has not been set."
      echo "call RunMicMacAster.sh -h for details on usage."
      echo " "
      exit 1
fi

if [ $sub_set -eq 0 ]; then
    echo "No subdirectories specified, looking for directories of form AST_*"
    subList=$(ls -d AST_*);
fi
    
resize_rasters () {
    image1=$1
    image2=$2
    # first, get the raster sizes and check that they're the same
    img1size=($(gdalinfo $image1 | grep 'Size is' | grep -o '[0-9]*'))
    img2size=($(gdalinfo $image2 | grep 'Size is' | grep -o '[0-9]*'))
    # if the rasters are the same size, we continue.
    if [[ "${img1size[0]}" -eq "${img2size[0]}" && "${img1size[1]}" -eq "${img2size[1]}" ]]; then
        echo "$image1 and $image2 are the same size. Exiting..."
        return 1
    fi
    # get the upper left and lower right corners of image1
    ul=$(gdalinfo $image1 | grep 'Upper Left' | grep -Eo '[+-]?[0-9]*\.[0-9]*\,\s*?[+-]?[0-9]*\.[0-9]*' )
<<<<<<< HEAD
    lr=$(gdalinfo $image2 | grep 'Lower Right' | grep -Eo '[+-]?[0-9]*\.[0-9]*\,\s*[+-]?[0-9]*\.[0-9]*' )
=======
    lr=$(gdalinfo $image1 | grep 'Lower Right' | grep -Eo '[+-]?[0-9]*\.[0-9]*\,\s*[+-]?[0-9]*\.[0-9]*' )
>>>>>>> 357d35ab
    # split into two arrays    
    ul_arr=($(echo $ul | tr , ' '))
    lr_arr=($(echo $lr | tr , ' '))
    echo "gdalwarp -te ${ul_arr[0]} ${lr_arr[1]} ${lr_arr[0]} ${ul_arr[1]} -ts ${img1size[@]} $image2 ${image2%.tif}_resize.tif"
    echo "Re-sizing $image2 to agree with $image1 size."
    gdalwarp -te ${ul_arr[0]} ${lr_arr[1]} ${lr_arr[0]} ${ul_arr[1]} -ts ${img1size[@]} $image2 ${image2%.tif}_resize.tif
    mv -v ${image2%.tif}_resize.tif $image2
}

# first, get the masked dems and put them into a folder creatively called MaskedDEMs
# also get the orthophotos and put them into a folder creatively called OrthoImgs
basedir=$(pwd) #get the directory that we're starting in.
#mkdir -p MaskedDEMs OrthoImgs Footprints CorrelationImgs
mkdir -p PROCESSED_FINAL
outdir=$basedir/PROCESSED_FINAL

echo "using projection $UTM"
echo "getting masked DEMs and orthoimages."

for dir in ${subList[@]}; do
	echo $dir

	#tmpstr=${dir:11:8}
	#datestr=${tmpstr:4:4}${tmpstr:0:4}
	datestr=$dir
	mkdir -p $outdir/$datestr
	
	cd $dir

	if [ -d "MEC-Malt" ]; then
		cd MEC-Malt
		# note: this could actually be hard-coded, since it's probably always 9.
        finalimgs=($(ls Z_Num*_DeZoom1_STD-MALT.tif))
        finalmsks=($(ls AutoMask_STD-MALT_Num*.tif))
        finalcors=($(ls Correl_STD-MALT_Num*.tif))
		# find the last image name. ancient systems like RHEL6 don't like the -1 index.
        lastimg=${finalimgs[-1]}
        lastmsk=${finalmsks[-1]}
        lastcor=${finalcors[-1]}
		# here's the kludge that should work on all bash systems, even
		# the ancient ones like RHEL6.
		#imgind=$((${#finalimgs[@]}-1))
		#mskind=$((${#finalmsks[@]}-1))
		#corind=$((${#finalcors[@]}-1))

		#lastimg=${finalimgs[imgind]}
		#lastmsk=${finalmsks[mskind]}
		#lastcor=${finalmsks[corind]}

		# strip the extension
        laststr="${lastimg%.*}"
        maskstr="${lastmsk%.*}"
        corrstr="${lastcor%.*}"

		# now, assign the CRS we got to the mask, dem, and apply.
		echo "Georeferencing correlation mask"
		gdal_translate -a_nodata 0 -a_srs "+proj=utm +zone=$UTM +ellps=WGS84 +datum=WGS84 +units=m +no_defs" $lastcor $dir\_CORR.tif
		echo "Creating temporary georeferenced DEM"
		gdal_translate -a_srs "+proj=utm +zone=$UTM +ellps=WGS84 +datum=WGS84 +units=m +no_defs" $lastimg tmp_geo.tif
		echo "Creating temporary georeferenced Mask"
		gdal_translate -a_srs "+proj=utm +zone=$UTM +ellps=WGS84 +datum=WGS84 +units=m +no_defs" -a_nodata 0 $lastmsk tmp_msk.tif
		cd ../
		if [ -d "Ortho-MEC-Malt" ]; then 
			cd Ortho-MEC-Malt
			echo "Creating double size correlation mask for ortho"
			gdal_translate -tr 15 15 -a_srs "+proj=utm +zone=$UTM +ellps=WGS84 +datum=WGS84 +units=m +no_defs" -a_nodata 0 ../MEC-Malt/$lastmsk tmp_mskDouble.tif
			echo "Creating temporary georeferenced ortho"
			gdal_translate -tr 15 15 -a_srs "+proj=utm +zone=$UTM +ellps=WGS84 +datum=WGS84 +units=m +no_defs" Orthophotomosaic.tif tmp_V123.tif
            resize_rasters tmp_mskDouble.tif tmp_V123.tif
			cd ../
		fi
		cd MEC-Malt
		# apply the mask
		echo "Applying mask to georeferenced DEM"
		
		gdal_calc.py -A tmp_msk.tif -B tmp_geo.tif --outfile=$dir\_Z.tif --calc="B*(A>0)" --NoDataValue=-9999
		cp -v $dir\_Z.tif $outdir/$datestr #might be good to code orig. wd here.
		gdaldem hillshade $dir\_Z.tif $outdir/$datestr/$dir\_HS.tif
		gdal_calc.py -A $dir\_CORR.tif --outfile=$outdir/$datestr/$dir\_CORR.tif --calc="((A.astype(float)-127)/128)*100" --NoDataValue=-9999
		#cp -v $dir\_CORR.tif $outdir/$datestr #might be good to code orig. wd here.
		rm -v tmp_msk.tif tmp_geo.tif
		rm -v $dir\_Z.tif $dir\_CORR.tif
		cd ../
		if [ -d "Ortho-MEC-Malt" ]; then 			
			cd Ortho-MEC-Malt			
			gdal_calc.py -B tmp_mskDouble.tif -A tmp_V123.tif --outfile=$dir\_V123.tif --calc="((A!=255)*(A+1)+(A==255)*A)*(B>0)" --NoDataValue=0 --allBands=A
			#Expression complicated to solve real 0 values not being NoData and 255 no being +1-ed to 0
			rm -v tmp_V123.tif tmp_mskDouble.tif
			cp -v $dir\_V123.tif $outdir/$datestr
			rm -v $dir\_V123.tif
			cd ../
		fi
	else
		echo "No directory MEC-Malt found in $dir. Exiting."
	fi

	cd $basedir #back to original directory.
done 


echo "Processing is complete. Go enjoy a beverage, you've earned it."
cd $basedir<|MERGE_RESOLUTION|>--- conflicted
+++ resolved
@@ -63,11 +63,7 @@
     fi
     # get the upper left and lower right corners of image1
     ul=$(gdalinfo $image1 | grep 'Upper Left' | grep -Eo '[+-]?[0-9]*\.[0-9]*\,\s*?[+-]?[0-9]*\.[0-9]*' )
-<<<<<<< HEAD
-    lr=$(gdalinfo $image2 | grep 'Lower Right' | grep -Eo '[+-]?[0-9]*\.[0-9]*\,\s*[+-]?[0-9]*\.[0-9]*' )
-=======
     lr=$(gdalinfo $image1 | grep 'Lower Right' | grep -Eo '[+-]?[0-9]*\.[0-9]*\,\s*[+-]?[0-9]*\.[0-9]*' )
->>>>>>> 357d35ab
     # split into two arrays    
     ul_arr=($(echo $ul | tr , ' '))
     lr_arr=($(echo $lr | tr , ' '))
