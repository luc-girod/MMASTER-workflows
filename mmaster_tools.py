--- conflicted
+++ resolved
@@ -346,7 +346,7 @@
     corr = GeoImg(ast_name + '_CORR.tif')
 
     ortho.shift(shift_params[0], shift_params[1])
-    ortho.write(os.path.sep.join([out_dir, '{}_V123_adj.tif'.format(ast_name)]))
+    ortho.write(os.path.sep.join([out_dir, '{}_V123_adj.tif'.format(ast_name)]), dtype=np.int8)
 
     corr.shift(shift_params[0], shift_params[1])
     corr.write(os.path.sep.join([out_dir, '{}_CORR_adj.tif'.format(ast_name)]), dtype=np.uint8)
@@ -433,11 +433,11 @@
         dH.mask(mask)
     else:
         # NEED TO CHECK THE MASKING
-        slave_pts = slv_dem.raster_points(mst_dem.xy, nsize=3, mode='cubic')
+        slave_pts = slv_dem.raster_points2(mst_dem.xy, nsize=3, mode='cubic')
         dH = mst_dem.elev - slave_pts
 
         myslope = get_slope(slv_dem)
-        slope_pts = myslope.raster_points(mst_dem.xy, nsize=3, mode='cubic')
+        slope_pts = myslope.raster_points2(mst_dem.xy, nsize=3, mode='cubic')
 
         fmask = np.logical_or.reduce((np.greater(np.abs(dH), 100), np.less(slope_pts, 0.5), np.greater(slope_pts, 25)))
 
@@ -533,11 +533,11 @@
             dH = dH.compressed()
     elif pts:
         XXR = slv_dem.copy(new_raster=xxn)
-        xx = XXR.raster_points(mst_dem.xy, nsize=3, mode='cubic')
+        xx = XXR.raster_points2(mst_dem.xy, nsize=3, mode='cubic')
         dH = calculate_dH(mst_dem, slv_dem, pts)
         if xxb is not None:
             XXR2 = slv_dem.copy(new_raster=xxb)
-            xx2 = XXR2.raster_points(mst_dem.xy, mode='cubic')
+            xx2 = XXR2.raster_points2(mst_dem.xy, mode='cubic')
     # Mask and filter (remove outliers)
     mynan = np.logical_or.reduce((np.invert(np.isfinite(dH)),
                                   np.invert(np.isfinite(xx)),
@@ -759,6 +759,24 @@
     # SOFT-L1 loss function  with SCALING
     return myerr
 
+def costfun_sumofsin_jitter(p, xxn, yy, xxb=None):
+    if xxb is not None:
+        myval = fitfun_sumofsin_2angle(xxn, xxb, p)
+    else:
+        myval = fitfun_sumofsin(xxn, p)
+    # DEFINE THE COST FUNCTION
+    #    myerr = RMSE(yy - myval)
+    #    myerr = nmad(yy - myval)
+    #    myerr = np.sum(np.abs(yy-myval))    # called MAE or L1 loss function
+    #    myerr = np.linalg.norm(yy-myval)
+    #    myerr = np.sqrt(np.sum((yy-myval) ** 2))
+    #    myerr = huber_loss(yy-myval)    # HUBER loss function (reduce the weight of outliers)
+    #    myerr = np.sum((np.sqrt(1+np.square(yy-myval))-1))    # SOFT-L1 loss function (reduce the weight of outliers)
+    myscale = 0.1
+    myerr = np.sum(np.square(myscale) * soft_loss(np.square(np.divide(yy - myval, myscale))))
+    #    myerr = np.sum( np.square(myscale)*2*(np.sqrt(1+np.square(np.divide(yy-myval,myscale)))-1) ) 
+    # SOFT-L1 loss function  with SCALING
+    return myerr
 
 def plot_bias(xx, dH, grp_xx, grp_dH, title, pp, pmod=None, smod=None, plotmin=None, txt=None):
     """
@@ -971,25 +989,29 @@
     # fig.suptitle(title, fontsize = 14)
     #plt.plot(xxn[mysamp], yy[mysamp], '^', ms=0.5, color='0.5', rasterized=True, fillstyle='full')
 
-    # First define the bounds of the three sine wave coefficients to solve
+    # Define the bounds of the three sine wave coefficients to solve
     order = 2
     lb1 = [0, 55, -np.pi] # long-wave amplitude, frequency, phase
     ub1 = [20, 140, np.pi] # 
     lb2 = [0, 20, -np.pi] # mid-range
     ub2 = [15, 40, np.pi]
-    lb3 = [0, 3, 0] # jitter
-    ub3 = [3, 6, 2 * np.pi]
-
+    lb3 = [0, 2, 0] # jitter
+    ub3 = [3, 10, 2 * np.pi]
+    
+    # Concatenate the bounds variables, This will determine the number of parameters
+    # in the sum of sines equation, through the length of the p0, the initial estimate
     #lbb = np.concatenate((np.tile(lb1, 2 * order), np.tile(lb2, 2 * order), np.tile(lb3, 2 * order)))
     lbb = np.concatenate((np.tile(lb1, 2 * order), np.tile(lb2, 2 * order)))
     # ubb = np.concatenate((np.tile(ub1, 2 * order), np.tile(ub2, 2 * order), np.tile(ub3, 2 * order)))
     ubb = np.concatenate((np.tile(ub1, 2 * order), np.tile(ub2, 2 * order)))
     p0 = np.divide(lbb + ubb, 2)
 
-    # use these parameters, plus the grouped statistics, to get an initial estimate for the sum of sines fit
+    # use the grouped statistics to get an initial estimate for the sum of sines fit
+    # NOTE: only using one angle, needs two angles to be correct
     print("Fitting smoothed data to find initial parameters.")
     tt0 = time.time()
-    init_args = dict(args=(grp_xx, grp_dH), method="L-BFGS-B", bounds=optimize.Bounds(lbb, ubb), options={"ftol": 1E-8})
+    init_args = dict(args=(grp_xx, grp_dH), method="L-BFGS-B", 
+                     bounds=optimize.Bounds(lbb, ubb), options={"ftol": 1E-4})
     init_results = optimize.basinhopping(costfun_sumofsin, p0, disp=True,
                                          T=200, 
                                          minimizer_kwargs=init_args)
@@ -1000,16 +1022,13 @@
     # init_results = optimize.least_squares(costfun_sumofsin, p0, args=(grp_xx, grp_dH),
     #                                            method='trf', bounds=([lbb, ubb]), loss='soft_l1',
     #                                            f_scale=0.8, ftol=1E-6, xtol=1E-6)
-    #    def errfun(p, xxn, xxb, yy):
-    #        return fitfun_sumofsin_2angle(xxn, xxb, p) - yy
-    #    myresults = optimize.least_squares(errfun, p0, args=(xxn[mysamp], xxb[mysamp], yy[mysamp]),
-    #                                           method='trf', bounds=([lbb, ubb]), loss='soft_l1',
-    #                                           f_scale=0.5, ftol=1E-8, xtol=1E-8, tr_solver='lsmr')
 
     #    myresults0 = optimize.minimize(fitfun_sumofsin_2angle2, p0, args=(xxn[mysamp], xxb[mysamp], yy[mysamp]),
     #                                  bounds=optimize.Bounds(lbb,ubb), method='L-BFGS-B',
     #                                  options={'maxiter': 1000,'maxfun':1000, 'ftol':1E-8})
     
+    # use the initial estimate to start, USING two angles to get the lowest 2
+    # frequencies for the sum of sines fit
     tt1 = time.time()
     print("Initial paramaters found in : ", (tt1-tt0), " seconds")
     print("Sum of Sines Fitting using ", mysamp.size, "samples")
@@ -1018,11 +1037,7 @@
                             bounds=optimize.Bounds(lbb, ubb),
                             options={"ftol": 1E-4})
     myresults = optimize.basinhopping(costfun_sumofsin, init_results.x, disp=True,
-<<<<<<< HEAD
-                                      T=1000, niter_success=20,
-=======
                                       T=1000, niter_success=25,
->>>>>>> 3c54f2af
                                       minimizer_kwargs=minimizer_kwargs)
     myresults = myresults.lowest_optimization_result
     tt2 = time.time()
@@ -1040,7 +1055,7 @@
     #plt.legend()
     #pp.savefig(init_fig, dpi=200)
     
-    ### GET ONLY LOWER FREQUENCY RESULTS
+    ### GET ONLY LOWER FREQUENCY RESULTS [REMNANT FROM ORIGINAL APPROACH TO SOLVE ALL FREQUENCIES AT ONCE]
     #acoeff = myresults.x[:-18]
     #mypred2 = fitfun_sumofsin_2angle(xxn2, xxb2, acoeff)
     #sinmod2 = fitfun_sumofsin_2angle(xxn_mat, xxb_mat, acoeff)
@@ -1074,14 +1089,19 @@
     # now, estimate the jitter correction using the corrected slave dem
     grp_xx, grp_dH, xxn, xxb, yy, xxn_mat, xxb_mat = get_filtered_along_track(mst_dem, slv_dem_low, 
                                                                               (ang_mapN, ang_mapB), pts)
-    sampsize = min(int(0.15 * xxn.size), 15000)
+    sampsize = min(int(0.15 * xxn.size), 50000)
     if xxn.size > sampsize:
         mysamp = np.random.randint(0, xxn.size, sampsize)
     else:
         mysamp = np.arange(0, xxn.size)
 
-    lbb = np.tile(lb3, 2)
-    ubb = np.tile(ub3, 2)
+    lb2 = [0, 20, 0] # mid-range
+    ub2 = [5, 40, 2*np.pi]
+    lb3 = [0, 3, 0] # jitter
+    ub3 = [3, 10, 2 * np.pi]
+    lbb = np.concatenate((np.tile(lb2, 2 * order), np.tile(lb3, 2 * order)))
+    ubb = np.concatenate((np.tile(ub2, 2 * order), np.tile(ub3, 2 * order)))
+
     p0 = np.divide(lbb + ubb, 2)
 
     tt0 = time.time()
@@ -1089,13 +1109,13 @@
                             method="L-BFGS-B",
                             bounds=optimize.Bounds(lbb, ubb),
                             options={"ftol": 1E-4})
-    jitter_res = optimize.basinhopping(costfun_sumofsin, p0, disp=True,
-                                      T=200, minimizer_kwargs=minimizer_kwargs)
+    jitter_res = optimize.basinhopping(costfun_sumofsin_jitter, p0, disp=True,
+                                      T=1000, minimizer_kwargs=minimizer_kwargs)
     jitter_res = jitter_res.lowest_optimization_result
     tt1 = time.time()
     print("Sum of sines finished in : ", (tt1-tt0), " seconds")
 
-    xxn2 = np.linspace(np.min(xxn), np.max(xxn), 1000)
+#    xxn2 = np.linspace(np.min(xxn), np.max(xxn), 1000)
     jitt_pred = fitfun_sumofsin_2angle(xxn2, xxb2, jitter_res.x)
     plot_bias(xxn, yy, grp_xx, grp_dH, 'Jitter', pp, smod=(xxn2, jitt_pred))
 
@@ -1104,6 +1124,21 @@
     # export slave dem with three constraing along track frequences
     zupdate2 = np.ma.array(slv_dem_low.img + jitter_corr, mask=slv_dem_low.img.mask)  # low frequencies
     slv_dem2 = slv_dem.copy(new_raster=zupdate2)
+
+    fig3 = plt.figure(figsize=(7, 5), dpi=200)
+    ax = fig3.gca()
+    # fig.suptitle(title, fontsize = 14)
+    plt1 = plt.imshow(jitter_corr)
+    plt1.set_clim(np.nanmin(jitter_corr), np.nanmax(jitter_corr))
+    divider = make_axes_locatable(ax)
+    cax = divider.append_axes("right", size="5%", pad=0.05)
+    plt.colorbar(plt1, cax=cax)
+    ax.set_title('Jitter-track Correction', fontsize=14)
+    ax.set_xlabel('column', fontsize=14)
+    ax.set_xlabel('row', fontsize=14)
+    plt.tight_layout()
+    pp.savefig(fig3, dpi=200)
+
 
     return (slv_dem_low, out_corr, myresults.x), (slv_dem2, jitter_corr, jitter_res.x)
 
@@ -1181,7 +1216,7 @@
     if pts:
         mst_coreg.clean()
         stable_mask = slv_coreg.copy(new_raster=smask)
-        mst_coreg.mask(stable_mask.raster_points(mst_coreg.xy) == 0)
+        mst_coreg.mask(stable_mask.raster_points2(mst_coreg.xy) == 0)
 
     ### Create initial plot of where stable terrain is, including ICESat pts
     fig1 = plt.figure(figsize=(7,5), facecolor='w', dpi=200)
@@ -1202,39 +1237,43 @@
     slv_coreg_xcorr, xcorr, pcoef = correct_cross_track_bias(mst_coreg, slv_coreg, ang_mapNB, pp, pts=pts)
 
     ### along-track bias removal
-    full_res, low_res = correct_along_track_bias(mst_coreg, slv_coreg_xcorr, ang_mapN, ang_mapB, pp, pts=pts)
-    slv_coreg_xcorr_acorr, acorr, scoef = full_res
-    slv_coreg_xcorr_acorr0, acorr2, scoef0 = low_res
+    low_freq, all_freq = correct_along_track_bias(mst_coreg, slv_coreg_xcorr, ang_mapN, ang_mapB, pp, pts=pts)
+    slv_coreg_xcorr_acorr, acorr, scoef = low_freq
+    slv_coreg_xcorr_acorr_jcorr, jcorr, jcoef = all_freq
 
     ### Calculate dH and statistics    
     dH0 = calculate_dH(mst_coreg, slv_coreg, pts)
     dH1 = calculate_dH(mst_coreg, slv_coreg_xcorr, pts)
-    dH2 = calculate_dH(mst_coreg, slv_coreg_xcorr_acorr0, pts)
-    dH_final = calculate_dH(mst_coreg, slv_coreg_xcorr_acorr, pts)
+    dH2 = calculate_dH(mst_coreg, slv_coreg_xcorr_acorr, pts)
+    dH_final = calculate_dH(mst_coreg, slv_coreg_xcorr_acorr_jcorr, pts)
     
     ### mask dH for 
     if not pts:
         # Calculate initial differences
         mytitle = 'dH Initial'
-        false_hillshade(dH0, mytitle, pp)
+        false_hillshade(dH0, mytitle, pp=pp)
 
         # Calculate After Cross Track Changes
         mytitle = 'dH After Cross Track Corrections'
-        false_hillshade(dH1, mytitle, pp)
+        false_hillshade(dH1, mytitle, pp=pp)
 
         # Calculate After Cross Track Changes
-        mytitle = 'dH After Low Frequence Along Track Corrections'
-        false_hillshade(dH2, mytitle, pp)
+        mytitle = 'dH After Low Frequency Along Track Corrections'
+        false_hillshade(dH2, mytitle, pp=pp)
+
+        # Calculate After Cross Track Changes - TWICE TO SHOW THE ENHANCED SCALE
+        mytitle = 'dH After Low Frequency Along Track Corrections'
+        false_hillshade(dH2, mytitle, pp=pp, clim=(-7, 7))
 
         # Calculate post correction differences
         mytitle = 'dH After ALL Along Track Corrections'
-        false_hillshade(dH_final, mytitle, pp)
+        false_hillshade(dH_final, mytitle, pp=pp, clim=(-7, 7))
 
         final_histogram(dH0.img, dH1.img, dH2.img, dH_final.img, pp)
     elif pts:
         # Calculate initial differences
         final_histogram(dH0, dH1, dH2, dH_final, pp)
-        final_histogram(dH0, dH1, dH_final, pp)
+#        final_histogram(dH0, dH1, dH_final, pp)
 
     #### PREPARE OUTPUT - have to apply the corrections to the original, unfiltered slave DEM.
     # first, we apply the co-registration shift.
@@ -1255,23 +1294,23 @@
 
     # now, calculate and apply the along-track corrections
     xxn_mat, xxb_mat = get_atrack_coord(orig_slv, ang_mapN, ang_mapB)
-    sinmod_low = fitfun_sumofsin_2angle(xxn_mat, xxb_mat, scoef0)
+    sinmod_low = fitfun_sumofsin_2angle(xxn_mat, xxb_mat, scoef)
     along_correction_low = np.reshape(sinmod_low, orig_slv.img.shape)
     orig_slv.img = orig_slv.img + along_correction_low
     
     outname = os.path.splitext(slv_dem)[0] + "_adj_XA.tif"
     orig_slv.write(outname, out_folder=out_dir)
-    np.savetxt(os.path.sep.join([out_dir, 'params_AlongTrack_SumofSines_lowfreq.txt']), scoef0)
+    np.savetxt(os.path.sep.join([out_dir, 'params_AlongTrack_SumofSines.txt']), scoef)
     plt.close("all")
 
     # finally, calculate and apply the full-frequency along-track correction.
-    sinmod = fitfun_sumofsin_2angle(xxn_mat, xxb_mat, scoef)
+    sinmod = fitfun_sumofsin_2angle(xxn_mat, xxb_mat, jcoef)
     along_correction = np.reshape(sinmod, orig_slv.img.shape)
     orig_slv.img = orig_slv.img - along_correction_low + along_correction
 
     outname = os.path.splitext(slv_dem)[0] + "_adj_XAJ.tif"
     orig_slv.write(outname, out_folder=out_dir)
-    np.savetxt(os.path.sep.join([out_dir, 'params_AlongTrack_SumofSines.txt']), scoef)
+    np.savetxt(os.path.sep.join([out_dir, 'params_AlongTrack_Jitter.txt']), jcoef)
     plt.close("all")
 
     pp.close()
